from setuptools import setup, find_packages

setup(
    name="alpha-pulse",
    version="0.1.0",
    packages=find_packages(where="src"),
    package_dir={"": "src"},
    install_requires=[
        "pandas",
        "numpy",
        "loguru",
        "matplotlib",
        "sqlalchemy",
        "joblib",
        "scikit-learn",
        "python-dateutil",
        "pytz",
        "requests",
        "aiohttp",
        "ccxt",
        "stable-baselines3",
        "gymnasium",
        "mlflow>=2.8.0",
        "prometheus-client>=0.19.0",
<<<<<<< HEAD
=======
        "python-dotenv>=1.0.0",
        "plotly>=5.18.0",
>>>>>>> efcd6cec
    ],
    extras_require={
        "dev": [
            "pytest",
            "pytest-asyncio",
            "pytest-cov",
            "flake8",
        ]
    },
    python_requires=">=3.11",  # Required for datetime.UTC support
    description="A powerful and efficient trading data pipeline system",
    author="AlphaPulse Team",
    classifiers=[
        "Development Status :: 3 - Alpha",
        "Intended Audience :: Financial and Insurance Industry",
        "Programming Language :: Python :: 3",
        "Programming Language :: Python :: 3.11",
        "Programming Language :: Python :: 3.12",
    ],
)<|MERGE_RESOLUTION|>--- conflicted
+++ resolved
@@ -22,11 +22,8 @@
         "gymnasium",
         "mlflow>=2.8.0",
         "prometheus-client>=0.19.0",
-<<<<<<< HEAD
-=======
         "python-dotenv>=1.0.0",
         "plotly>=5.18.0",
->>>>>>> efcd6cec
     ],
     extras_require={
         "dev": [
